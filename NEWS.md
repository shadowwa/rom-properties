# Changes

<<<<<<< HEAD
## v1.4 (released 2018/??/??)

* New features:
  * The Cairo graphics library is now used for GTK+ 3.x builds.
  * The un-premultiply function, used for DXT2 and DXT4 images, now has
    an SSE4.1-optimized implementation. The standard implementation has
    also been optimized to be somewhat faster.

* New parsers:
  * ADX: CRI ADX audio format. Used by many Sega games.
=======
## v1.3.1 (released 2018/06/12)

* Windows: Fixed a bug that caused Explorer to crash if a supported file had
  an internal image whose width was not a multiple of 8.
>>>>>>> cfa68929

## v1.3 - The Internationalization Release (released 2018/06/02)

* New features:
  * Most strings are now localizable. The gettext utilities and libintl
    library are used to provide localization support.
  * All builds now use UTF-8 for text encoding. This increases overhead
    slightly on Windows due to required UTF-8 to UTF-16 conversion, but it
    reduces the DLL size. (The Qt build doesn't have much overhead difference,
    since it has to copy char16_t data into QString before using it anyway.)
    * The `rp_char` and `rp_string` typedefs have been removed.
  * The 16-bit and 32-bit array byteswapping functions have been optimized
    using MMX, SSE2, and SSSE3.

* New texture formats:
  * Khronos KTX textures: https://www.khronos.org/opengles/sdk/tools/KTX/file_format_spec/
  * Valve VTF textures: https://developer.valvesoftware.com/wiki/Valve_Texture_Format
  * Valve VTF3 (PS3) textures: Reverse-engineered from Portal for PS3.

* New systems:
  * ELF: Executable and Linkable Format. Used by Linux, most Unix systems,
    and many other platforms, including GameCube and Wii. A modified version,
    RPX/RPL, is used on Wii U and is also supported.
  * game.com: Tiger game.com ROM images. Supports properties and icons.

* New system features:
  * Super NES: Satellaview BS-X ROM headers are now decoded properly.
  * Wii: Added support for unencrypted images from debug systems and GCM
    images with SDK headers.
  * NES: Improved publisher lookup for FDS titles.
  * Wii U: Display game publishers; added support for .wux disc images.
  * DMG: Added more entry point formats.
  * DirectDrawSurface: Untested support for Xbox One textures.
  * NintendoDS: Improved DSi flag decoding; added key index decoding.
  * N64: Fix CRC fields; added Release field.

* New compressed texture formats:
  * Ericsson ETC1 and ETC2
  * Variations of S3TC compression in different texture formats, including
    support for both RGTC and LATC in Khronos KTX files.
  * Support for DXT1 with and without 1-bit alpha. Alpha selection is supported
    by Khronos KTX and Valve VTF. For other texture file formats, the DXT1_A1
    algorithm is selected for maximum compatibility.

* Bug fixes:
  * EXE: "Product Version" was showing the same value as "File Version".
    It's usually the same, but there are cases where these version numbers
    are different, e.g. wrapper EXEs for interpreted programs.
  * rp-config: If a key is present in keys.conf but has no value, it was
    previously listed as invalid. It's now listed as empty.
  * KhronosKTX: Copy sBIT if the image needs to be vertically flipped.
  * Win32: The Properties tab sometimes didn't show up if another program
    claimed ownership of the file extension, e.g. VS2017 handling .dds files.
    The tab is now registered to handle all files, though it will only show
    up if the file is actually supported by rom-properties.
  * DreamcastSave: Trim spaces from the end of text fields.
  * KDE frontends: Enabled the "ROM Properties" tab on files located on the
    desktop.
  * MegaDrive: Fixed detection of some unlicensed ROMs that have extra text
    in the "System" field.
  * GameCube: Fixed a crash when reading a Wii disc image that has no game
    partition.
  * GTK+: Fixed a potential crash if running on a system that doesn't support
    SSSE3 instructions.
  * Win32: rp-config's option to clear the rom-properties cache didn't do
    anything. It now clears the rom-properties cache directory.

* Other changes:
  * libromdata/ has been reorganized to use subdirectories for type of system.
    This currently includes "Console", "Handheld", "Texture", and "Other".
  * rpcli no longer supports BMP output. Use PNG output instead.

## v1.2 - The Dreamcast Release (released 2017/11/12)

* New features:
  * rpcli, rp-stub, rp-thumbnailer-dbus: PNG images now have an `sBIT` chunk,
    which indicates the number of bits per channel that were present in the
    original image. In addition, RGB images that don't have an alpha channel
    are now saved as RGB PNGs instead of ARGB PNGs, which usually results in
    a smaller file.
  * Some functions are now optimized using SIMD instructions if supported by
    the host system's CPU:
    * Sega Mega Drive: SMD format decoding (SSE2)
    * 15/16-bit linear RGB decoding (SSE2)
    * 24-bit linear RGB image decoding (SSSE3)
    * 32-bit linear ARGB/xRGB image decoding (SSSE3)

* New systems:
  * Sega PVR and GVR decoding. These are texture files used in Sega games
    on Dreamcast, GameCube, and various PC ports.
  * Microsoft DirectDraw Surface decoding. These are texture files used in
    various PC games. Supports several uncompressed RGB and ARGB formats,
    DXTn, BC4, and BC5.
  * Nintendo Badge Arcade decoding. Supports both PRBS (badge) and CABS
    (badge set) files. PRBS decoding supports mega badges as well.
  * Sega Dreamcast disc images. Currently supports raw track 03 disc images
    in 2048-byte and 2352-byte sector formats, and GD-ROM cuesheets (\*.gdi).
  * Sega Saturn disc images. Currently supports raw track 01 disc images in
    2048-byte and 2352-byte sector formats.
  * Atari Lynx ROM images. Currently only supports headered images.

* New system features:
  * Nintendo DS: Detect "Mask ROM" separately from Secure Area encryption.
    This indicates if the $1000-$3FFF area is blank. This area cannot be read
    on hardware (or the method to read it is unknown), so it's always 0 bytes
    in dumped ROMs. The official SDK puts unknown pseudo-random data here, so
    DSiWare and Wii U VC SRLs will have non-zero data here.
  * Game Boy: "Game Boy Color" will now only be shown for GBC-exclusive ROMs
    instead of both GBC-exclusive and GBC-enhanced.
  * Nintendo 3DS: Display the game title that most closely matches the system
    language. This was already done for Nintendo DS titles, and is also being
    done for Nintendo Badge Arcade files, which use a language setup similar
    to Nintendo 3DS.

* Bug fixes:
  * Fixed decoding of BGR555 images. The lower part of the R channel was
    shifted the wrong amount, resulting in an incorrect Red value expansion.
  * (KDE4) rp_create_thumbnail(): Set the MIME type in the thumbnail file.  
  * Wii U: Make sure GameCube and Wii magic numbers aren't present in the
    disc header. This ensures that a GCN/Wii disc image with the game ID
    "WUP-" doesn't get detected as a Wii U disc image.
  * Fixed CIAReader failing to compile in no-crytpto builds.
  * (Windows) The icon in the property sheet page is now scaled instead of
    vertically cropped if it's larger than 32x32.
  * (Windows) The first text field on the properties page is no longer
    automatically selected when the page is first selected.
  * Nintendo 3DS:
    * Fixed detection of certain truncated CIA files.
    * Detect NDHT and NARC CIAs correctly.

* Other changes:
  * The PNG compression level is now set to the default value instead of 5.
    This corresponds to 6 with libpng-1.6.31 and zlib-1.2.11.
  * The system text conversion functions are now used for handling Latin-1
    (ISO-8859-1) encoding instead of our own conversion function. In particular,
    this means the C1 control characters (0x80-0x9F) are no longer invalid and
    will be converted to the corresponding Unicode code points.
  * When comparing byteswapped data to a constant, the byteswapping macro
    is now used on the constant instead of the variable. This is needed
    in order to byteswap the constant at compile time in MSVC builds.
    (gcc does this even if the byteswap is on the variable.)
  * Updated MiniZip to an unofficial fork: https://github.com/nmoinvaz/minizip
  * rp-config: Added an "About" tab.
  * Symbolic links are now resolved when searching for related files, e.g.
    pairs of *.VMI/*.VMS files for Dreamcast saves. For example, if you have
    `/dir/main.vmi` and `/dir/main.vms`, and a symlink `/save.vmi -> /dir/main.vmi`,
    the symlink will now be resolved and the VMS file will be loaded. This feature
    is supported on Linux and Windows (Vista or later).
    * Note that Windows Explorer appears to automatically dereference symlinks
      when using IExtractImage, which is what ends up being used anyway because
      IThumbnailProvider doesn't provide a full path.
  * rp-config: The key manager can now import keys from Wii U otp.bin files.

## v1.1 (released 2017/07/04)

* New features:
  * (KDE) rp-config is now available in both the KDE4 and KDE5 frontends.
    This is based on the rp-thumbnail stub that was previously used for the
    GNOME frontend. Both of them are now part of a new executable, rp-stub.
  * (KDE, Windows) rp-config now has a Key Manager tab, which allows you
    to edit and verify encryption keys. There is also a key import function,
    which allows you to import keys from certain types of key files.
  * (XFCE) Thumbnailing is now supported using tumblerd's D-Bus specialized
    thumbnailer interface. (#39)

* New systems:
  * Nintendo 3DS firmware binaries are now supported. For official FIRM
    binaries, the CRC32 is compared against an internal database of known
    versions. This currently includes 1.0 through 11.4. For unofficial
    FIRM, various heuristics are used to determine if it's a well-known
    homebrew title.
  * Sega 8-bit: Initial reader for Sega 8-bit ROM images. Currently supports
    Sega Master System and Game Gear ROMs that have the "TMR SEGA" header,
    as well as Codemasters and SDSC extra headers.

* New system features:
  * Encrypted DSiWare CIAs are now supported, provided you have the keys
    set up in keys.conf. (Slot0x3D, KeyX, KeyY-0 through KeyY-5; or,
    Slot0x3D KeyNormal-0 through KeyNormal-5)
  * Nintendo 3DS: The logo section is now checked and displayed. Official
    Nintendo logos and a few Homebrew logos are supported. Anything else
    is listed as "Custom".
  * Mega Drive: A new "Vector Table" tab has been added. This tab shows
    the Initial SP and Entry Point, plus several other vectors.
  * Mega Drive: A second ROM Header tab for locked-on ROMs has been added.
    This shows the ROM header information for locked-on ROMs for e.g.
    "Sonic 3 & Knuckles".
  * PlayStation Saves: Save formats other than PSV (\*.mcb, \*.mcx, \*.pda,
    \*.psx, \*.mcs, \*.ps1, and raw saves) are now supported.
  * Nintendo 3DS: Application permissions are now listed for CIAs and CCIs.
    (Requires decrypted images or the appropriate encryption keys.)
  * EXE: MS-DOS executables now show more information.

* Bug fixes:
  * (GNOME) The .thumbnailer file was not packaged in the Ubuntu pre-built
    packages, which prevented thumbnailing from working.
  * Fixed issues with Shift-JIS titles in some PS1 save files. The title
    fields had garbage characters after the main title, with NULLs before
    and after the garbage characters. (#83)
  * (Windows) Property page: Fixed icon resizing for icons smaller than
    32x32. This only affects PS1 save files at the moment.
  * (GTK+) In the file properties dialog, animated icons are now paused
    when the tab isn't visible. This reduces CPU usage.

## v1.0 (released 2017/05/20)

* New systems supported:
  * Windows/DOS: Executables, dynamic link libraries, and other types of
    executable files are supported. Includes parsing of version and
    manifest resources. Icon thumbnailing on non-Windows systems will
    be added in a future release.
  * Nintendo Wii U: Full disc images (\*.wud) are supported, with image
    downloads for disc, cover, 3D cover, and full cover scans.
  * Nintendo 3DS: SMDH, 3DSX, CCI (\*.3ds), CIA, and NCCH files are supported.
    Parts of some formats (CCI, CIA, NCCH) may require decryption keys.
    If the keys are not available, then some information will not be
    available.

* New features:
  * Property page viewers now support subtabs. This is used for Windows
    executables that contain version and manifest resources.
  * JPEG is now supported for image downloads from external image databases.
    GameTDB uses JPEG for certain image types, including Nintendo DS covers.
  * Added support for downloading Nintendo DS, GameCube, and Wii cover scans.
    This includes cover and full cover scans for all three, and 3D cover scans
    for GameCube and Wii.
  * Multiple image sizes are now supported for external image downloads.
    GameTDB has higher-resolution scans for certain image types, including
    Nintendo DS cover scans. These high-resolution scans are used if a larger
    thumbnail size is requested by the file browser. An option to disable
    downloading of high-resolution images is available in the user config file.
  * (Windows) Physical block devices are now supported. This allows viewing
    ROM Properties for certain types of physical media, e.g. Wii DVD-R backups.
    Currently only the property page is supported. Thumbnails (and icons)
    are not supported for block devices.
  * Nintendo DS: Slot-2 PassMe ROM images are now recognized.
  * (rpcli) New option "-k". This option will verify all known keys in
    keys.conf. Verification is done by decrypting a string that was encrypted
    with the original key and checking if the decrypted string is correct.
  * GameCube: Added partial support for WIA disc images. A copy of the disc
    header is stored in plaintext in WIA format, so disc header fields and
    external images are supported. Region code, age ratings, and the internal
    GCN banner are not supported.
  * (Windows) A configuration program, rp-config.exe, is now included. This
    allows you to configure the image type priority for thumbnails as well
    as download options. Linux versions will be added in a future release,
    though the underlying rom-properties.conf functionality is implemented
    and works on all platforms.
  * (Windows) A new installation program, svrplus, is provided. This program
    supercedes install.cmd and uninstall.cmd.
  * (rpcli) New option "-c". This option prints the system region codes.
    This is mostly useful for debugging.

* Bug fixes:
  * Fixed an inverted "Copy Protected" condition for Dreamcast VMI files.
  * Fixed age ratings not showing up for Japanese Nintendo DSi and Wii games.
  * Fixed access to files on Wii partitions located past 4 GB. This applies
    to logical addresses in sparse formats, e.g. WBFS.
  * Wii: The "Game Info" field may be two separate lines.
  * (GNOME) The libnautilus-extension path is no longer hard-coded to
    /usr/lib64/. This prevented it from working correctly on anything but
    64-bit Linux systems that used the older multilib path, which means
    the Ubuntu GNOME packages did not work.
  * (Windows) Fixed a crash if tinyxml2.dll is missing and a Windows EXE
    with an embedded manifest resource is selected. Also improved the
    Delay-Load function to use architecture-specific subdirectories.

* Other changes:
  * (Windows) The 32-bit EXEs have been moved out of the i386/ subdirectory
    and into the base directory. The 64-bit EXEs are still in the amd64/
    subdirectory.

## v0.9-beta2 (released 2017/02/07)

* New features:
  * New GTK+ frontends for XFCE's Thunar file manager (using GTK+ 2.x)
    and GNOME's Nautilus file manager (using GTK+ 3.x). These currently
    only implement the property page. Thumbnailing for Nautilus has been
    implemented. Thumbnailing for Thunar will be added later.
    * While the GTK+ frontends share code, they are packaged separately in
      order to reduce dependencies on GNOME-only and XFCE-only systems.
  * Negative image caching for online databases (that is, caching the "this
    image does not exist" result) now expires after one week. This allows
    the image to be retrieved if it has since been uploaded to the database
    without manually clearing the local cache.
  * New command line frontend `rpcli`. This frontend lists the ROM information
    that would normally be displayed on the property page. It also has options
    for extracting internal images and downloading external images.
  * The Windows version now registers for "common" file extensions, e.g. ".bin"
    and ".iso". The previous handlers are saved as fallbacks. If rom-properties
    cannot handle one of these files, the fallback handler is used.

* New systems supported:
  * Nintendo 64 ROM images: Z64, V64, swap2, and LE32 byteswap formats.
    Currently only supports text fields.
  * Super NES ROM images: Headered and non-headered images.
    Currently only supports text fields.
  * Sega Dreamcast save files: .VMS, .VMI, .VMS+.VMI, and .DCI formats.
    Supports text fields, icons, and the graphic eyecatch (as the banner).
    ICONDATA_VMS files are also supported.
  * Nintendo Virtual Boy ROM images: .VB format.
  * Nintendo amiibo NFC dumps: 540-byte .bin files. (On Windows, the .bin
    extension is not currently registered; alternatives are .nfc and .nfp)
  * Nintendo Entertainment System: iNES, FDS, QD, and TNES/TDS (3DS Virtual
    Console) formats are supported.

* Changes to existing systems:
  * GameCube: Fixed accidental swapping of Triforce and Wii system names.
  * GameCube: Some save files have an embedded NULL byte in the description
    field. This caused the description to get truncated. This case is now
    handled. (Example: "Baten Kaitos Origins" save files.)
  * Wii: Added support for RVT-R debug discs. The encryption key used for
    each partition is now displayed in the partition listing.
  * Wii: Show the used size of each partition in addition to the total size.
  * Wii: Show the game title from opening.bnr.
  * Game Boy Advance: Some ROM images that are intended for use as expansion
    packs for Nintendo DS games weren't recognized because they don't have
    the Nintendo logo data. These ROM images are now detected and marked
    as non-bootable Nintendo DS expansions.
  * Game Boy Advance: Fixed the entry point. The value was off by 8 bytes
    due to the way branches are handled in the ARM pipeline. The branch
    offset is also signed, so it could be negative (though this is unlikely).
  * Nintendo DS: Fixed an issue where the first frame of DSi animated icons
    was not selected correctly. (Example: "Four Swords Anniversary Edition".)
  * Nintendo DS: Show age ratings for DSi-enhanced and DSi-exclusive games.

* Other changes:
  * (Windows) Fixed anti-aliasing issues with monospaced fonts on the
    properties page.
  * (Windows) Fixed an incorrect half-pixel offset with some resized
    thumbnails, which resulted in the thumbnails "shifting" when Explorer
    switched from icons to thumbnails.
  * libpng is now used on all platforms. Previously, GDI+'s PNG loader was
    used on Windows, and it had some odd quirks like loading grayscale images
    as 32-bit ARGB instead of paletted.
  * (Windows) zlib and libpng are now compiled as DLLs instead of being
    statically linked. The DLLs are linked using delay-load, so they're
    not loaded until they're needed.
  * pngcheck: Fixed a race condition that could result in crashes if more
    than one thread attempted to load a PNG image at the same time.
  * Age ratings for CERO, ESRB, and AGCB are now converted to their official
    names instead of being displayed as numbers.

## v0.8.1 (Windows only) (released 2016/10/24)

* RP_ExtractIcon: Disabled icon caching. This was causing issues where
  all icons for supported ROM images were showing up as whichever file
  was the first to be processed.

## v0.8-winfix (Windows only) (released 2016/10/23)

* Fixed the working directory in the install.cmd and uninstall.cmd
  scripts. Windows switches to C:\\Windows\\System32 by default when
  running a program or batch file as Administrator, which prevented
  the installation scripts from finding the DLLs.

## v0.8-beta1 (released 2016/10/23)

* First beta release.

* Host platforms: Windows XP and later, KDE 4.x, KDE 5.x

* Target systems: Mega Drive (and add-ons), Nintendo DS(i), Nintendo
  GameCube (discs and save files), Nintendo Wii, Game Boy (Color),
  Game Boy Advance.

* Internal images supported for GameCube discs and save files, and
  Nintendo DS ROMs.

* Animated icons supported for GameCube save files and Nintendo DSi
  ROMs. Note that file browsers generally don't support animated icons,
  so they're only animated on the file properties page.

* External image downloads supported for GameCube and Wii discs
  via [GameTDB.com](http://www.gametdb.com/).

* Decryption subsystem for Wii discs. Currently only used to determine
  the System Update version if a Wii disc has a System Update partition.
  Keys are not included; you must manually add the encryption keys to
  ```keys.conf```. (See [README.md](README.md) for more information.)<|MERGE_RESOLUTION|>--- conflicted
+++ resolved
@@ -1,6 +1,5 @@
 # Changes
 
-<<<<<<< HEAD
 ## v1.4 (released 2018/??/??)
 
 * New features:
@@ -11,12 +10,11 @@
 
 * New parsers:
   * ADX: CRI ADX audio format. Used by many Sega games.
-=======
+
 ## v1.3.1 (released 2018/06/12)
 
 * Windows: Fixed a bug that caused Explorer to crash if a supported file had
   an internal image whose width was not a multiple of 8.
->>>>>>> cfa68929
 
 ## v1.3 - The Internationalization Release (released 2018/06/02)
 
