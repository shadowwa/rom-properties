--- conflicted
+++ resolved
@@ -19,9 +19,7 @@
     0x00000000 for system titles and unlicensed copies.
 
 * Bug fixes:
-<<<<<<< HEAD
   * Fixed misdetection of NCCH sections if keys are missing.
-=======
   * GameCube I8 image decoder: The palette was being generated incorrectly.
     This has been fixed, though since I8 images are uncommon, this probably
     didn't cause too many problems.
@@ -38,7 +36,6 @@
     used for JPEG decoding. This setup was used before for PNG, but we now
     use more PNG functionality than is available from gdiplus, so libpng
     is staying put.
->>>>>>> 71365b09
 
 ## v1.4.3 (released 2019/09/16)
 
