/***************************************************************************
 * ROM Properties Page shell extension. (libromdata)                       *
 * RomDataFactory.hpp: RomData factory class.                              *
 *                                                                         *
 * Copyright (c) 2016-2017 by David Korth.                                 *
 *                                                                         *
 * This program is free software; you can redistribute it and/or modify it *
 * under the terms of the GNU General Public License as published by the   *
 * Free Software Foundation; either version 2 of the License, or (at your  *
 * option) any later version.                                              *
 *                                                                         *
 * This program is distributed in the hope that it will be useful, but     *
 * WITHOUT ANY WARRANTY; without even the implied warranty of              *
 * MERCHANTABILITY or FITNESS FOR A PARTICULAR PURPOSE.  See the           *
 * GNU General Public License for more details.                            *
 *                                                                         *
 * You should have received a copy of the GNU General Public License along *
 * with this program; if not, write to the Free Software Foundation, Inc., *
 * 51 Franklin Street, Fifth Floor, Boston, MA  02110-1301, USA.           *
 ***************************************************************************/

#include "librpbase/config.librpbase.h"

#include "RomDataFactory.hpp"

// librpbase
#include "librpbase/common.h"
#include "librpbase/RomData.hpp"
#include "librpbase/TextFuncs.hpp"
#include "librpbase/file/RpFile.hpp"
#include "librpbase/file/FileSystem.hpp"
using namespace LibRpBase;

// C includes. (C++ namespace)
#include <cassert>

// C++ includes.
#include <unordered_map>
using std::unordered_map;
using std::vector;

#ifndef HAVE_LAMBDA_AS_FUNCTION_POINTER
// Using std::function<> if lambdas cannot be
// cast to function pointers.
#include <functional>
#endif

// RomData subclasses.
#include "MegaDrive.hpp"
#include "GameCube.hpp"
#include "NintendoDS.hpp"
#include "DMG.hpp"
#include "VirtualBoy.hpp"
#include "GameBoyAdvance.hpp"
#include "GameCubeSave.hpp"
#include "N64.hpp"
#include "SNES.hpp"
#include "DreamcastSave.hpp"
#include "PlayStationSave.hpp"
#include "Amiibo.hpp"
#include "NES.hpp"
#include "WiiU.hpp"
#include "EXE.hpp"
#include "Nintendo3DS.hpp"
#include "Nintendo3DSFirm.hpp"
#include "Sega8Bit.hpp"
#include "SegaPVR.hpp"
#include "DirectDrawSurface.hpp"
<<<<<<< HEAD
#include "Dreamcast.hpp"
=======
#include "NintendoBadge.hpp"
>>>>>>> 6f8326bf

// Special case for Dreamcast save files.
#include "dc_structs.h"

namespace LibRomData {

class RomDataFactoryPrivate
{
	private:
		RomDataFactoryPrivate();
		~RomDataFactoryPrivate();

	private:
		RP_DISABLE_COPY(RomDataFactoryPrivate)

	public:
		typedef int (*pFnIsRomSupported)(const RomData::DetectInfo *info);
		typedef const rp_char *const * (*pFnSupportedFileExtensions)(void);

#ifdef HAVE_LAMBDA_AS_FUNCTION_POINTER
		typedef RomData* (*pFnNewRomData)(IRpFile *file);
#else
		typedef std::function<RomData*(IRpFile*)> pFnNewRomData;
#endif

		struct RomDataFns {
			pFnIsRomSupported isRomSupported;
			pFnNewRomData newRomData;
			pFnSupportedFileExtensions supportedFileExtensions;
			bool hasThumbnail;

			// Extra fields for files whose headers
			// appear at specific addresses.
			uint32_t address;
			uint32_t size;
		};

// MSVC 2010 complains if we don't specify the full namespace
// for the RomData subclass in the lambda expression.
#define GetRomDataFns(sys, hasThumbnail) \
	{sys::isRomSupported_static, \
	 [](IRpFile *file) -> RomData* { return new ::LibRomData::sys(file); }, \
	 sys::supportedFileExtensions_static, \
	 hasThumbnail, 0, 0}
#define GetRomDataFns_addr(sys, hasThumbnail, address, size) \
	{sys::isRomSupported_static, \
	 [](IRpFile *file) -> RomData* { return new ::LibRomData::sys(file); }, \
	 sys::supportedFileExtensions_static, \
	 hasThumbnail, address, size}

		// RomData subclasses that use a header.
		// Headers with addresses other than 0 should be
		// placed at the end of this array.
		static const RomDataFns romDataFns_header[];

		// RomData subclasses that use a footer.
		static const RomDataFns romDataFns_footer[];

		/**
		 * Attempt to open the other file in a Dreamcast .VMI+.VMS pair.
		 * @param file One opened file in the .VMI+.VMS pair.
		 * @return DreamcastSave if valid; nullptr if not.
		 */
		static RomData *openDreamcastVMSandVMI(IRpFile *file);
};

/** RomDataFactoryPrivate **/

const RomDataFactoryPrivate::RomDataFns RomDataFactoryPrivate::romDataFns_header[] = {
	GetRomDataFns(MegaDrive, false),
	GetRomDataFns(GameCube, true),
	GetRomDataFns(NintendoDS, true),
	GetRomDataFns(DMG, false),
	GetRomDataFns(GameBoyAdvance, false),
	GetRomDataFns(GameCubeSave, true),
	GetRomDataFns(N64, false),
	GetRomDataFns(SNES, false),
	GetRomDataFns(DreamcastSave, true),
	GetRomDataFns(Amiibo, true),
	GetRomDataFns(NES, false),
	GetRomDataFns(WiiU, true),
	GetRomDataFns(Nintendo3DS, true),
	GetRomDataFns(Nintendo3DSFirm, false),
	GetRomDataFns(SegaPVR, true),
	GetRomDataFns(DirectDrawSurface, true),
<<<<<<< HEAD
	GetRomDataFns(Dreamcast, true),
=======
	GetRomDataFns(NintendoBadge, true),
>>>>>>> 6f8326bf

	// NOTE: EXE has a 16-bit magic number,
	// so it should go at the end of the
	// address=0 section.
	// TODO: Thumbnailing on non-Windows platforms.
	GetRomDataFns(EXE, false),
	GetRomDataFns(PlayStationSave, true),

	// Headers with non-zero addresses.
	GetRomDataFns_addr(Sega8Bit, false, 0x7FE0, 0x20),

	{nullptr, nullptr, nullptr, false, 0, 0}
};

const RomDataFactoryPrivate::RomDataFns RomDataFactoryPrivate::romDataFns_footer[] = {
	GetRomDataFns(VirtualBoy, false),
	{nullptr, nullptr, nullptr, false, 0, 0}
};

/**
 * Attempt to open the other file in a Dreamcast .VMI+.VMS pair.
 * @param file One opened file in the .VMI+.VMS pair.
 * @return DreamcastSave if valid; nullptr if not.
 */
RomData *RomDataFactoryPrivate::openDreamcastVMSandVMI(IRpFile *file)
{
	// We're assuming the file extension was already checked.
	// VMS files are always a multiple of 512 bytes,
	// or 160 bytes for some monochrome ICONDATA_VMS.
	// VMI files are always 108 bytes;
	int64_t filesize = file->size();
	bool has_dc_vms = (filesize % DC_VMS_BLOCK_SIZE == 0) ||
			  (filesize == DC_VMS_ICONDATA_MONO_MINSIZE);
	bool has_dc_vmi = (filesize == DC_VMI_Header_SIZE);
	if (!(has_dc_vms ^ has_dc_vmi)) {
		// Can't be none or both...
		return nullptr;
	}

	// Determine which file we should look for.
	IRpFile *vms_file;
	IRpFile *vmi_file;
	IRpFile **other_file;	// Points to vms_file or vmi_file.
	int ext_idx;

	// File extensions.
	// Lowercase versions are only used on non-Windows platforms
	// due to case-sensitive file systems.
#ifdef _WIN32
	static const rp_char *const exts[4] = {_RP(".VMI"), nullptr, _RP(".VMS"), nullptr};
#else /* !_WIN32 */
	static const rp_char *const exts[4] = {_RP(".VMI"), _RP(".vmi"), _RP(".VMS"), _RP(".vms")};
#endif

	if (has_dc_vms) {
		// We have the VMS file.
		// Find the VMI file.
		vms_file = file;
		vmi_file = nullptr;
		other_file = &vmi_file;
		ext_idx = 0;
	} else /*if (has_dc_vmi)*/ {
		// We have the VMI file.
		// Find the VMS file.
		vms_file = nullptr;
		vmi_file = file;
		other_file = &vms_file;
		ext_idx = 2;
	}

	// Attempt to open the other file in the pair.
	// TODO: Verify length.
	// TODO: For .vmi, check the VMS resource name?
	const rp_string filename = file->filename();
	rp_string other_filename = filename.substr(0, filename.size() - 4);
	other_filename += exts[ext_idx];
	IRpFile *test_file = new RpFile(other_filename, RpFile::FM_OPEN_READ);
	if (!test_file->isOpen()) {
		// Error opening the other file.
		delete test_file;
#ifdef _WIN32
		// Windows uses case-insensitive filenames,
		// so we're done here.
		test_file = nullptr;
#else /* !_WIN32 */
		// Try again with a lowercase extension.
		// (Non-Windows platforms only.)
		other_filename.resize(other_filename.size() - 4);
		other_filename += exts[ext_idx + 1];
		test_file = new RpFile(other_filename, RpFile::FM_OPEN_READ);
		if (!test_file->isOpen()) {
			// Still can't open the other file.
			delete test_file;
			test_file = nullptr;
		}
#endif
	}

	if (!test_file) {
		// Can't open the other file.
		return nullptr;
	}

	*other_file = test_file;

	// Attempt to create a DreamcastSave using both the
	// VMS and VMI files.
	DreamcastSave *dcSave = new DreamcastSave(vms_file, vmi_file);
	delete *other_file;	// Not needed anymore.
	if (!dcSave->isValid()) {
		// Not valid.
		dcSave->unref();
		return nullptr;
	}

	// DreamcastSave opened.
	return dcSave;
}

/** RomDataFactory **/

/**
 * Create a RomData class for the specified ROM file.
 *
 * NOTE: RomData::isValid() is checked before returning a
 * created RomData instance, so returned objects can be
 * assumed to be valid as long as they aren't nullptr.
 *
 * If imgbf is non-zero, at least one of the specified image
 * types must be supported by the RomData class in order to
 * be returned.
 *
 * @param file ROM file.
 * @param thumbnail If true, RomData class must support at least one image type.
 * @return RomData class, or nullptr if the ROM isn't supported.
 */
RomData *RomDataFactory::create(IRpFile *file, bool thumbnail)
{
	RomData::DetectInfo info;

	// Get the file size.
	info.szFile = file->size();

	// Read 4,096+256 bytes from the ROM header.
	// This should be enough to detect most systems.
	uint8_t header[4096+256];
	file->rewind();
	info.header.addr = 0;
	info.header.pData = header;
	info.header.size = (uint32_t)file->read(header, sizeof(header));
	if (info.header.size == 0) {
		// Read error.
		return nullptr;
	}

	// Get the file extension.
	info.ext = nullptr;
	const rp_string filename = file->filename();
	if (!filename.empty()) {
		info.ext = FileSystem::file_ext(filename);
	}

	// Special handling for Dreamcast .VMI+.VMS pairs.
	if (info.ext != nullptr &&
	    (!rp_strcasecmp(info.ext, _RP(".vms")) ||
	     !rp_strcasecmp(info.ext, _RP(".vmi"))))
	{
		// Dreamcast .VMI+.VMS pair.
		// Attempt to open the other file in the pair.
		RomData *romData = RomDataFactoryPrivate::openDreamcastVMSandVMI(file);
		if (romData) {
			if (romData->isValid()) {
				// .VMI+.VMS pair opened.
				return romData;
			}
			// Not a .VMI+.VMS pair.
			romData->unref();
		}

		// Not a .VMI+.VMS pair.
	}

	// Check RomData subclasses that take a header.
	const RomDataFactoryPrivate::RomDataFns *fns =
		&RomDataFactoryPrivate::romDataFns_header[0];
	for (; fns->supportedFileExtensions != nullptr; fns++) {
		if (thumbnail && !fns->hasThumbnail) {
			// Thumbnail is requested, but this RomData class
			// doesn't support any images.
			continue;
		}

		if (fns->address != info.header.addr ||
		    fns->size > info.header.size)
		{
			// Header address has changed.

			// Check the file extension to reduce overhead
			// for file types that don't use this.
			// TODO: Don't hard-code this.
			// Use a pointer to supportedFileExtensions_static() instead?
			if (info.ext == nullptr) {
				// No file extension...
				break;
			} else if (rp_strcasecmp(info.ext, _RP(".sms")) != 0 &&
				   rp_strcasecmp(info.ext, _RP(".gg")) != 0)
			{
				// Not SMS or Game Gear.
				break;
			}

			// Read the new header data.

			// NOTE: fns->size == 0 is only correct
			// for headers located at 0, since we
			// read the whole 4096+256 bytes for these.
			assert(fns->size != 0);
			assert(fns->size <= sizeof(header));
			if (fns->size == 0 || fns->size > sizeof(header))
				continue;

			// Make sure the file is big enough to
			// have this header.
			if (((int64_t)fns->address + fns->size) > info.szFile)
				continue;

			// Read the header data.
			info.header.addr = fns->address;
			int ret = file->seek(info.header.addr);
			if (ret != 0)
				continue;
			info.header.size = (uint32_t)file->read(header, fns->size);
			if (info.header.size != fns->size)
				continue;
		}

		if (fns->isRomSupported(&info) >= 0) {
			RomData *const romData = fns->newRomData(file);
			if (romData->isValid()) {
				// RomData subclass obtained.
				return romData;
			}

			// Not actually supported.
			romData->unref();
		}
	}

	// Check RomData subclasses that take a footer.
	if (info.szFile > (1LL << 30)) {
		// No subclasses that expect footers support
		// files larger than 1 GB.
		return nullptr;
	}

	bool readFooter = false;
	fns = &RomDataFactoryPrivate::romDataFns_footer[0];
	for (; fns->supportedFileExtensions != nullptr; fns++) {
		if (thumbnail && !fns->hasThumbnail) {
			// Thumbnail is requested, but this RomData class
			// doesn't support any images.
			continue;
		}

		// Do we have a matching extension?
		// FIXME: Instead of hard-coded, check supportedFileExtensions.
		// Currently only supports VirtualBoy.
		if (!info.ext || rp_strcasecmp(info.ext, _RP(".vb")) != 0) {
			// Extension doesn't match.
			continue;
		}

		// Make sure we've read the footer.
		if (!readFooter) {
			static const int footer_size = 1024;
			if (info.szFile > footer_size) {
				info.header.addr = (uint32_t)(info.szFile - footer_size);
				info.header.size = (uint32_t)file->seekAndRead(info.header.addr, header, footer_size);
				if (info.header.size == 0) {
					// Seek and/or read error.
					return nullptr;
				}
			}
			readFooter = true;
		}

		if (fns->isRomSupported(&info) >= 0) {
			RomData *const romData = fns->newRomData(file);
			if (romData->isValid()) {
				// RomData subclass obtained.
				return romData;
			}

			// Not actually supported.
			romData->unref();
		}
	}

	// Not supported.
	return nullptr;
}

/**
 * Get all supported file extensions.
 * Used for Win32 COM registration.
 * @return All supported file extensions, including the leading dot.
 */
vector<RomDataFactory::ExtInfo> RomDataFactory::supportedFileExtensions(void)
{
	// In order to handle multiple RomData subclasses
	// that support the same extensions, we're using
	// an unordered_map. If any of the handlers for a
	// given extension support thumbnails, then the
	// thumbnail handlers will be registered.
	// FIXME: May need to use rp_string instead of rp_char*
	// for proper hashing.
	unordered_map<const rp_char*, bool> exts;

	const RomDataFactoryPrivate::RomDataFns *fns =
		&RomDataFactoryPrivate::romDataFns_header[0];
	for (; fns->supportedFileExtensions != nullptr; fns++) {
		const rp_char *const *sys_exts = fns->supportedFileExtensions();
		if (!sys_exts)
			continue;

#if !defined(_MSC_VER) || _MSC_VER >= 1700
		exts.reserve(exts.size() + 4);
#endif
		for (; *sys_exts != nullptr; sys_exts++) {
			exts[*sys_exts] |= fns->hasThumbnail;
		}
	}

	fns = &RomDataFactoryPrivate::romDataFns_footer[0];
	for (; fns->supportedFileExtensions != nullptr; fns++) {
		const rp_char *const *sys_exts = fns->supportedFileExtensions();
		if (!sys_exts)
			continue;

#if !defined(_MSC_VER) || _MSC_VER >= 1700
		exts.reserve(exts.size() + 4);
#endif
		for (; *sys_exts != nullptr; sys_exts++) {
			exts[*sys_exts] |= fns->hasThumbnail;
		}
	}

	// Convert to vector<ExtInfo>.
	vector<ExtInfo> vec;
	vec.reserve(exts.size());
	
	ExtInfo extInfo;
	for (auto iter = exts.cbegin(); iter != exts.cend(); ++iter) {
		extInfo.ext = iter->first;
		extInfo.hasThumbnail = iter->second;
		vec.push_back(extInfo);
	}

	return vec;
}

}<|MERGE_RESOLUTION|>--- conflicted
+++ resolved
@@ -66,11 +66,8 @@
 #include "Sega8Bit.hpp"
 #include "SegaPVR.hpp"
 #include "DirectDrawSurface.hpp"
-<<<<<<< HEAD
+#include "NintendoBadge.hpp"
 #include "Dreamcast.hpp"
-=======
-#include "NintendoBadge.hpp"
->>>>>>> 6f8326bf
 
 // Special case for Dreamcast save files.
 #include "dc_structs.h"
@@ -156,11 +153,8 @@
 	GetRomDataFns(Nintendo3DSFirm, false),
 	GetRomDataFns(SegaPVR, true),
 	GetRomDataFns(DirectDrawSurface, true),
-<<<<<<< HEAD
+	GetRomDataFns(NintendoBadge, true),
 	GetRomDataFns(Dreamcast, true),
-=======
-	GetRomDataFns(NintendoBadge, true),
->>>>>>> 6f8326bf
 
 	// NOTE: EXE has a 16-bit magic number,
 	// so it should go at the end of the
