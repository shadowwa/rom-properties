/***************************************************************************
 * ROM Properties Page shell extension. (libromdata)                       *
 * RomDataFactory.hpp: RomData factory class.                              *
 *                                                                         *
 * Copyright (c) 2016 by David Korth.                                      *
 *                                                                         *
 * This program is free software; you can redistribute it and/or modify it *
 * under the terms of the GNU General Public License as published by the   *
 * Free Software Foundation; either version 2 of the License, or (at your  *
 * option) any later version.                                              *
 *                                                                         *
 * This program is distributed in the hope that it will be useful, but     *
 * WITHOUT ANY WARRANTY; without even the implied warranty of              *
 * MERCHANTABILITY or FITNESS FOR A PARTICULAR PURPOSE.  See the           *
 * GNU General Public License for more details.                            *
 *                                                                         *
 * You should have received a copy of the GNU General Public License along *
 * with this program; if not, write to the Free Software Foundation, Inc., *
 * 51 Franklin Street, Fifth Floor, Boston, MA  02110-1301, USA.           *
 ***************************************************************************/

#include "RomDataFactory.hpp"

// C++ includes.
#include <vector>
using std::vector;

// RomData subclasses.
#include "MegaDrive.hpp"
#include "GameCube.hpp"
#include "NintendoDS.hpp"
#include "DMG.hpp"
#include "VirtualBoy.hpp"

namespace LibRomData {

/**
 * Create a RomData class for the specified ROM file.
 *
 * NOTE: RomData::isValid() is checked before returning a
 * created RomData instance, so returned objects can be
 * assumed to be valid as long as they aren't nullptr.
 *
 * If imgbf is non-zero, at least one of the specified image
 * types must be supported by the RomData class in order to
 * be returned.
 *
 * @param file ROM file.
 * @param thumbnail If true, RomData class must support at least one image type.
 * @return RomData class, or nullptr if the ROM isn't supported.
 */
RomData *RomDataFactory::getInstance(IRpFile *file, bool thumbnail)
{
	RomData::DetectInfo info;

	// Get the file size.
	info.szFile = file->fileSize();

	// Read 4,096+256 bytes from the ROM header.
	// This should be enough to detect most systems.
	uint8_t header[4096+256];
	file->rewind();
	info.szHeader = file->read(header, sizeof(header));
	info.pHeader = header;

	// TODO: File extension? (Needed for .gci)
	info.ext = nullptr;

	// TODO: figure out a better way to handle "footer" formats
#define CheckRomDataCustom(sys) \
	do { \
		RomData *romData = new sys(file); \
		if (romData->isValid()) \
			return romData; \
		\
		/* Not actually supported. */ \
		delete romData; \
	} while (0)
	
#define CheckRomData(sys) \
	do { \
		if (thumbnail) { \
			/* This RomData class doesn't support any images. */ \
			break; \
		} \
		if (sys::isRomSupported_static(&info) >= 0) { \
			RomData *romData = new sys(file); \
			if (romData->isValid()) \
				return romData; \
			\
			/* Not actually supported. */ \
			delete romData; \
		} \
	} while (0)

#define CheckRomData_imgbf(sys) \
	do { \
		if (sys::isRomSupported_static(&info) >= 0) { \
<<<<<<< HEAD
			CheckRomDataCustom(sys); \
=======
			if (thumbnail) { \
				/* Check if at least one image type is supported. */ \
				if (sys::supportedImageTypes_static() == 0) \
					break; \
			} \
			RomData *romData = new sys(file); \
			if (romData->isValid()) \
				return romData; \
			\
			/* Not actually supported. */ \
			delete romData; \
>>>>>>> 03a96ac9
		} \
	} while (0)

	CheckRomData(MegaDrive);
	CheckRomData_imgbf(GameCube);
	CheckRomData_imgbf(NintendoDS);
	CheckRomData(DMG);
	CheckRomDataCustom(VirtualBoy);

	// Not supported.
	return nullptr;
}

/**
 * Get all supported file extensions.
 * Used for Win32 COM registration.
 * @return All supported file extensions, including the leading dot
 */
vector<const rp_char*> RomDataFactory::supportedFileExtensions(void)
{
	vector<const rp_char*> vec;

#define GetFileExtensions(sys) \
	do { \
		vector<const rp_char*> sys_vec = sys::supportedFileExtensions_static(); \
		vec.insert(vec.end(), sys_vec.begin(), sys_vec.end()); \
	} while (0)

	GetFileExtensions(MegaDrive);
	GetFileExtensions(GameCube);
	GetFileExtensions(NintendoDS);
	GetFileExtensions(DMG);
	GetFileExtensions(VirtualBoy);

	return vec;
}

}<|MERGE_RESOLUTION|>--- conflicted
+++ resolved
@@ -65,17 +65,6 @@
 
 	// TODO: File extension? (Needed for .gci)
 	info.ext = nullptr;
-
-	// TODO: figure out a better way to handle "footer" formats
-#define CheckRomDataCustom(sys) \
-	do { \
-		RomData *romData = new sys(file); \
-		if (romData->isValid()) \
-			return romData; \
-		\
-		/* Not actually supported. */ \
-		delete romData; \
-	} while (0)
 	
 #define CheckRomData(sys) \
 	do { \
@@ -96,9 +85,6 @@
 #define CheckRomData_imgbf(sys) \
 	do { \
 		if (sys::isRomSupported_static(&info) >= 0) { \
-<<<<<<< HEAD
-			CheckRomDataCustom(sys); \
-=======
 			if (thumbnail) { \
 				/* Check if at least one image type is supported. */ \
 				if (sys::supportedImageTypes_static() == 0) \
@@ -110,7 +96,6 @@
 			\
 			/* Not actually supported. */ \
 			delete romData; \
->>>>>>> 03a96ac9
 		} \
 	} while (0)
 
@@ -118,8 +103,20 @@
 	CheckRomData_imgbf(GameCube);
 	CheckRomData_imgbf(NintendoDS);
 	CheckRomData(DMG);
-	CheckRomDataCustom(VirtualBoy);
-
+	
+	// FIXME: actually figure out a proper way to do this
+	do {
+		if (thumbnail) { \
+			/* This RomData class doesn't support any images. */
+			break;
+		}
+		RomData *romData = new VirtualBoy(file);
+		if (romData->isValid())
+			return romData;
+		/* Not actually supported. */
+		delete romData;
+	} while (0);
+	
 	// Not supported.
 	return nullptr;
 }
