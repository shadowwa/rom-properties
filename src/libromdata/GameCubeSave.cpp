--- conflicted
+++ resolved
@@ -50,12 +50,8 @@
 class GameCubeSavePrivate
 {
 	public:
-<<<<<<< HEAD
-		GameCubeSavePrivate(GameCubeSave *q);
+		explicit GameCubeSavePrivate(GameCubeSave *q);
 		~GameCubeSavePrivate();
-=======
-		explicit GameCubeSavePrivate(GameCubeSave *q);
->>>>>>> 067aab70
 
 	private:
 		GameCubeSavePrivate(const GameCubeSavePrivate &other);
