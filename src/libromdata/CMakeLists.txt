--- conflicted
+++ resolved
@@ -71,24 +71,18 @@
 	RomDataFactory.cpp
 	DMG.cpp
 	GameBoyAdvance.cpp
-<<<<<<< HEAD
 	SystemRegion.cpp
-=======
 	file/IRpFile.cpp
->>>>>>> 277b6068
 	file/RpMemFile.cpp
 	file/FileSystem.cpp
 	img/rp_image.cpp
 	img/rp_image_backend.cpp
 	img/RpImageLoader.cpp
-<<<<<<< HEAD
 	disc/DiscReader.cpp
 	disc/WbfsReader.cpp
 	disc/WiiPartition.cpp
 	disc/GcnFst.cpp
-=======
 	img/pngcheck/pngcheck.cpp
->>>>>>> 277b6068
 	)
 SET(libromdata_H
 	byteorder.h
@@ -145,7 +139,6 @@
 		)
 ENDIF(WIN32)
 
-<<<<<<< HEAD
 IF(ENABLE_DECRYPTION)
 	SET(libromdata_CRYPTO_SRCS
 		crypto/KeyManager.cpp
@@ -164,7 +157,6 @@
 			)
 	ENDIF(WIN32)
 ENDIF(ENABLE_DECRYPTION)
-=======
 IF(HAVE_ZLIB)
 	# Enable zlib in pngcheck.
 	SET_SOURCE_FILES_PROPERTIES(img/pngcheck/pngcheck.cpp
@@ -175,7 +167,6 @@
 	SET_SOURCE_FILES_PROPERTIES(img/pngcheck/pngcheck.cpp
 		PROPERTIES COMPILE_FLAGS "-Wno-unused")
 ENDIF(CMAKE_COMPILER_IS_GNUCXX)
->>>>>>> 277b6068
 
 ######################
 # Build the library. #
@@ -189,29 +180,6 @@
 	${libromdata_CRYPTO_OS_SRCS}
 	)
 TARGET_COMPILE_DEFINITIONS(romdata8 PUBLIC -DRP_UTF8)
-<<<<<<< HEAD
-=======
-SET_TARGET_PROPERTIES(romdata8 PROPERTIES
-        EXCLUDE_FROM_ALL TRUE
-        EXCLUDE_FROM_DEFAULT_BUILD TRUE
-        )
-IF(ICONV_LIBRARY)
-	TARGET_LINK_LIBRARIES(romdata8 ${ICONV_LIBRARY})
-ENDIF(ICONV_LIBRARY)
-IF(ZLIB_FOUND)
-	TARGET_LINK_LIBRARIES(romdata8 ${ZLIB_LIBRARIES})
-	TARGET_INCLUDE_DIRECTORIES(romdata8 PRIVATE ${ZLIB_INCLUDE_DIRS})
-	TARGET_COMPILE_DEFINITIONS(romdata8 PRIVATE ${ZLIB_DEFINITIONS})
-ENDIF(ZLIB_FOUND)
-IF(PNG_FOUND)
-	TARGET_LINK_LIBRARIES(romdata8 ${PNG_LIBRARY})
-	TARGET_INCLUDE_DIRECTORIES(romdata8 PRIVATE ${PNG_INCLUDE_DIRS})
-	TARGET_COMPILE_DEFINITIONS(romdata8 PRIVATE ${PNG_DEFINITIONS})
-ENDIF(PNG_FOUND)
-IF(WIN32)
-	TARGET_LINK_LIBRARIES(romdata8 gdiplus)
-ENDIF(WIN32)
->>>>>>> 277b6068
 
 # UTF-16 version.
 ADD_LIBRARY(romdata16 STATIC
@@ -221,7 +189,6 @@
 	${libromdata_CRYPTO_OS_SRCS}
 	)
 TARGET_COMPILE_DEFINITIONS(romdata16 PUBLIC -DRP_UTF16)
-<<<<<<< HEAD
 
 # Common properties for romdata8 and romdata16.
 FOREACH(_target romdata8 romdata16)
@@ -238,6 +205,11 @@
 	IF(ICONV_LIBRARY)
 		TARGET_LINK_LIBRARIES(${_target} ${ICONV_LIBRARY})
 	ENDIF(ICONV_LIBRARY)
+	IF(ZLIB_FOUND)
+		TARGET_LINK_LIBRARIES(${_target} ${ZLIB_LIBRARIES})
+		TARGET_INCLUDE_DIRECTORIES(${_target} PRIVATE ${ZLIB_INCLUDE_DIRS})
+		TARGET_COMPILE_DEFINITIONS(${_target} PRIVATE ${ZLIB_DEFINITIONS})
+	ENDIF(ZLIB_FOUND)
 	IF(PNG_FOUND)
 		TARGET_LINK_LIBRARIES(${_target} ${PNG_LIBRARY})
 		TARGET_INCLUDE_DIRECTORIES(${_target} PRIVATE ${PNG_INCLUDE_DIRS})
@@ -254,28 +226,6 @@
 		ENDIF(ENABLE_DECRYPTION)
 	ENDIF(WIN32)
 ENDFOREACH()
-=======
-SET_TARGET_PROPERTIES(romdata16 PROPERTIES
-        EXCLUDE_FROM_ALL TRUE
-        EXCLUDE_FROM_DEFAULT_BUILD TRUE
-        )
-IF(ICONV_LIBRARY)
-	TARGET_LINK_LIBRARIES(romdata16 ${ICONV_LIBRARY})
-ENDIF(ICONV_LIBRARY)
-IF(ZLIB_FOUND)
-	TARGET_LINK_LIBRARIES(romdata16 ${ZLIB_LIBRARIES})
-	TARGET_INCLUDE_DIRECTORIES(romdata16 PRIVATE ${ZLIB_INCLUDE_DIRS})
-	TARGET_COMPILE_DEFINITIONS(romdata16 PRIVATE ${ZLIB_DEFINITIONS})
-ENDIF(ZLIB_FOUND)
-IF(PNG_FOUND)
-	TARGET_LINK_LIBRARIES(romdata16 ${PNG_LIBRARY})
-	TARGET_INCLUDE_DIRECTORIES(romdata16 PRIVATE ${PNG_INCLUDE_DIRS})
-	TARGET_COMPILE_DEFINITIONS(romdata16 PRIVATE ${PNG_DEFINITIONS})
-ENDIF(PNG_FOUND)
-IF(WIN32)
-	TARGET_LINK_LIBRARIES(romdata16 gdiplus)
-ENDIF(WIN32)
->>>>>>> 277b6068
 
 # Unix: Add -fpic/-fPIC in order to use this static library in plugins.
 IF(UNIX AND NOT APPLE)
